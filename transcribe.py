--- conflicted
+++ resolved
@@ -42,12 +42,7 @@
         "output": [],
         "_meta": {
             "acoustic_model": {
-<<<<<<< HEAD
-                "name": os.path.basename(args.model_path),
-                #**DeepSpeech.get_meta(model)
-=======
                 "name": os.path.basename(args.model_path)
->>>>>>> 4fb4eb5c
             },
             "language_model": {
                 "name": os.path.basename(args.lm_path) if args.lm_path else None,
@@ -94,12 +89,8 @@
     out = model(Variable(spect, volatile=True))
     out = out.transpose(0, 1)  # TxNxH
     decoded_output, decoded_offsets = decoder.decode(out.data)
-<<<<<<< HEAD
-    result = decode_results(decoded_output, decoded_offsets)
+    result = decode_results(model, decoded_output, decoded_offsets)
     if args.raw:
         print(result['output'][0]['transcription'])
     else:
         print(json.dumps(result))
-=======
-    print(json.dumps(decode_results(model, decoded_output, decoded_offsets)))
->>>>>>> 4fb4eb5c
